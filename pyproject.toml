[tool.poetry]
name = "lerobot"
version = "0.1.0"
description = "🤗 LeRobot: State-of-the-art Machine Learning for Real-World Robotics in Pytorch"
authors = [
    "Rémi Cadène <re.cadene@gmail.com>",
    "Simon Alibert <alibert.sim@gmail.com>",
    "Alexander Soare <alexander.soare159@gmail.com>",
    "Quentin Gallouédec <quentin.gallouedec@ec-lyon.fr>",
    "Adil Zouitine <adilzouitinegm@gmail.com>",
    "Thomas Wolf <thomaswolfcontact@gmail.com>",
]
repository = "https://github.com/huggingface/lerobot"
readme = "README.md"
license = "Apache-2.0"
classifiers=[
    "Development Status :: 3 - Alpha",
    "Intended Audience :: Developers",
    "Intended Audience :: Education",
    "Intended Audience :: Science/Research",
    "Topic :: Software Development :: Build Tools",
    "Topic :: Scientific/Engineering :: Artificial Intelligence",
    "License :: OSI Approved :: Apache Software License",
    "Programming Language :: Python :: 3.10",
]
packages = [{include = "lerobot"}]


[tool.poetry.dependencies]
python = ">=3.10,<3.13"
termcolor = ">=2.4.0"
omegaconf = ">=2.3.0"
wandb = ">=0.16.3"
imageio = {extras = ["ffmpeg"], version = ">=2.34.0"}
gdown = ">=5.1.0"
hydra-core = ">=1.3.2"
einops = ">=0.8.0"
pymunk = ">=6.6.0"
zarr = ">=2.17.0"
numba = ">=0.59.0"
torch = ">=2.2.1"
opencv-python = ">=4.9.0"
diffusers = ">=0.27.2"
torchvision = ">=0.17.1"
h5py = ">=3.10.0"
huggingface-hub = {extras = ["hf-transfer", "cli"], version = ">=0.25.0"}
gymnasium = ">=0.29.1"
cmake = ">=3.29.0.1"
gym-dora = { git = "https://github.com/dora-rs/dora-lerobot.git", subdirectory = "gym_dora", optional = true }
gym-pusht = { version = ">=0.1.5", optional = true}
gym-xarm = { version = ">=0.1.1", optional = true}
gym-aloha = { version = ">=0.1.1", optional = true}
pre-commit = {version = ">=3.7.0", optional = true}
debugpy = {version = ">=1.8.1", optional = true}
pytest = {version = ">=8.1.0", optional = true}
pytest-cov = {version = ">=5.0.0", optional = true}
datasets = ">=2.19.0"
imagecodecs = { version = ">=2024.1.1", optional = true }
pyav = ">=12.0.5"
rerun-sdk = ">=0.15.1"
deepdiff = ">=7.0.1"
flask = ">=3.0.3"
pandas = {version = ">=2.2.2", optional = true}
scikit-image = {version = ">=0.23.2", optional = true}
dynamixel-sdk = {version = ">=3.7.31", optional = true}
pynput = {version = ">=1.7.7", optional = true}
# TODO(rcadene, salibert): 71.0.1 has a bug
setuptools = {version = "!=71.0.1", optional = true}
pyrealsense2 = {version = ">=2.55.1.6486", markers = "sys_platform != 'darwin'", optional = true}
<<<<<<< HEAD
pyserial = ">=3.5"
=======
pyserial = {version = ">=3.5", optional = true}
>>>>>>> 26f97cfd


[tool.poetry.extras]
dora = ["gym-dora"]
pusht = ["gym-pusht"]
xarm = ["gym-xarm"]
aloha = ["gym-aloha"]
dev = ["pre-commit", "debugpy"]
test = ["pytest", "pytest-cov", "pyserial"]
umi = ["imagecodecs"]
video_benchmark = ["scikit-image", "pandas"]
dynamixel = ["dynamixel-sdk", "pynput"]
intelrealsense = ["pyrealsense2"]

[tool.ruff]
line-length = 110
target-version = "py310"
exclude = [
    "tests/data",
    ".bzr",
    ".direnv",
    ".eggs",
    ".git",
    ".git-rewrite",
    ".hg",
    ".mypy_cache",
    ".nox",
    ".pants.d",
    ".pytype",
    ".ruff_cache",
    ".svn",
    ".tox",
    ".venv",
    "__pypackages__",
    "_build",
    "buck-out",
    "build",
    "dist",
    "node_modules",
    "venv",
]


[tool.ruff.lint]
select = ["E4", "E7", "E9", "F", "I", "N", "B", "C4", "SIM"]


[build-system]
requires = ["poetry-core"]
build-backend = "poetry.core.masonry.api"<|MERGE_RESOLUTION|>--- conflicted
+++ resolved
@@ -67,11 +67,7 @@
 # TODO(rcadene, salibert): 71.0.1 has a bug
 setuptools = {version = "!=71.0.1", optional = true}
 pyrealsense2 = {version = ">=2.55.1.6486", markers = "sys_platform != 'darwin'", optional = true}
-<<<<<<< HEAD
-pyserial = ">=3.5"
-=======
 pyserial = {version = ">=3.5", optional = true}
->>>>>>> 26f97cfd
 
 
 [tool.poetry.extras]
