--- conflicted
+++ resolved
@@ -489,15 +489,11 @@
     # Save images using a worker process with writer threads to reach high fps (30 and more)
     num_image_writers = num_image_writers_per_camera * len(robot.cameras)
     num_image_writers = max(num_image_writers, 1)
-<<<<<<< HEAD
     frame_queue = multiprocessing.Queue()
     frame_workers = start_frame_workers(frame_queue, num_image_writers)
 
     # Using `try` to exist smoothly if an exception is raised
     try:
-=======
-    with concurrent.futures.ThreadPoolExecutor(max_workers=num_image_writers) as executor:
->>>>>>> 26f97cfd
         # Start recording all episodes
         while episode_index < num_episodes:
             logging.info(f"Recording episode {episode_index}")
